package main

import (
	"fmt"
	"github.com/miekg/dns"
	"net"
	"testing"
	"time"
)

func buildPool() ConnPool {
	pool := NewConnPool()
	pool.AddUpstream(
		&Upstream{
			Name: "example.com",
			Port: 12345,
		},
	)
	return pool
}

func TestConnectionPoolSingleEntry(t *testing.T) {
	pool := buildPool()
	var upstream Upstream
<<<<<<< HEAD
	if x, upstream := pool.Get(); (upstream == Upstream{}) {
		t.Fatalf("could not retrieve upstream to connect to: [%v] [%v]", x, upstream)
=======
	x, upstream, err := pool.Get()
	if (upstream == Upstream{}) {
		t.Fatalf("could not retrieve upstream to connect to: [%v] [%v] [%s]", x, upstream, err)
>>>>>>> 3ab6b0f1
	}
	pool.AddUpstream(&upstream)

	ce, err := pool.NewConnection(upstream, func(addr string) (*dns.Conn, error) {
		server, client := net.Pipe()
		server.Close()
		return &dns.Conn{Conn: client}, nil
	})
	if err != nil {
		t.Fatalf("could not make connection to upstream [%v]: %s", upstream, err.Error())
	}
	err = pool.Add(ce)
	if err != nil {
		t.Errorf("failed to add connection entry [%v] to pool [%v] - [%s]\n", ce, pool, err)
	}

	size := pool.Size()
	if size != 1 {
		t.Errorf("pool [%v] had incorrect size [%d] after adding ce [%v], expected %d", pool, size, ce, 1)
	}

	ce1, upstream := pool.Get()

	if (upstream != Upstream{}) {
		t.Fatalf("tried to retrieve connection from pool, was prompted to make a new connection instead, upstream was [%v]", upstream)
	}

	ce1Address := ce1.GetAddress()
	ceAddress := ce.GetAddress()
	if ce1Address != ceAddress {
		t.Errorf("retrieved entry's address [%s] was not equal to inserted entry's [%s]", ce1Address, ceAddress)
	}

	size = pool.Size()
	if size != 0 {
		t.Errorf("pool [%v] had incorrect size [%d] after getting ce [%v], expected %d", pool, size, ce, 0)
	}
}

func TestConnectionPoolMultipleAddresses(t *testing.T) {
	pool := buildPool()
	upstreamNamesSeen := make(map[UpstreamName]bool)
	max := 10
	f := func(i int) UpstreamName {
		return UpstreamName(fmt.Sprintf("entry #%d", i))
	}

	var upstreams = make([]*Upstream, 0)
	for i := 0; i < max; i++ {
		name := f(i)
		newUpstream := &Upstream{
			Name: UpstreamName(name),
		}
		pool.AddUpstream(newUpstream)
		upstreamNamesSeen[name] = false
		upstreams = append(upstreams, newUpstream)
	}

	for _, each := range upstreams {
		address := each.GetAddress()
		ce, err := pool.NewConnection(*each, func(addr string) (*dns.Conn, error) {
			server, client := net.Pipe()
			server.Close()
			return &dns.Conn{Conn: client}, nil
		})
		if err != nil {
			t.Fatalf("could not get new connection on address [%s] upstream [%v]: %s", address, each, err.Error())
		}

		if err := pool.Add(ce); err != nil {
			t.Fatalf("error inserting entry [%v] for upstream [%v] on address [%s]: %s", ce, each, address, err.Error())
		}
	}

	for i := 0; i < max; i++ {
		ce, upstream := pool.Get()

		if (upstream != Upstream{}) {
			t.Fatalf("tried to retrieve connection from pool, got prompted to make a connection instead. size: [%d], pool: [%v], upstream: [%v] entry: [%d]", pool.Size(), pool, upstream, i)
		}

		upstreamNamesSeen[UpstreamName(ce.GetAddress())] = true
	}

}

func TestIllegalUpstreamAddition(t *testing.T) {
	pool := buildPool()
	ce := &connEntry{
		upstream: Upstream{
			Name: "doesntexist",
		},
	}

	if err := pool.Add(ce); err == nil {
		t.Fatalf("was able to add conn entry [%v] with non-existant upstream [%v] to pool [%v]", ce, ce.upstream, pool)
	}
}

func TestConnectionPoolSize(t *testing.T) {
	pool := buildPool()
	max := 10
	f := func(idx int) ConnEntry {
		upstream := Upstream{Name: "example.com", Port: idx}
		return &connEntry{upstream: upstream}
	}
	// we want to add distinct entries in different sub-pools, based on the current
	// implementation which stores connections separately for each host
	for i := 0; i < max; i++ {
		ce := f(i)
		pool.AddUpstream(ce.GetUpstream())
		for j := 0; j < max; j++ {
			if err := pool.Add(ce); err != nil {
				t.Fatalf("tried to add connection [%v] to pool [%v], got potential error [%s]", ce, pool, err)
			}
		}
	}

	if pool.Size() != max*max {
		t.Fatalf("got the wrong size for the pool, expected [%d], got [%d]", max*max, pool.Size())
	}
}

func TestConnectionPoolWeighting(t *testing.T) {
	pool := buildPool()
	upstream, upstream1 := &Upstream{Name: "example.com"}, &Upstream{Name: "test.example.com"}
	pool.AddUpstream(upstream)
	pool.AddUpstream(upstream1)

	ce, err := pool.NewConnection(*upstream, UpstreamTestingDialer(*upstream))
	if err != nil {
		t.Fatalf("could not make connection with upstream [%v]: %s", upstream, err)
	}
	weight := ce.GetWeight()

	if weight != 0.0 {
		t.Fatalf("weight on new connection was wrong: [%f] != 0", weight)
	}

	if err := pool.Add(ce); err != nil {
		t.Fatalf("got error trying to add ce [%v] to pool [%v]: %s", ce, pool, err.Error())
	}

	// Once a connection is in the pool, does it get returned or does the pool prompt for additional connections?
	// this also tests that lower weighted resolvers don't take precedence over ones with connections
	ce2, upstream2 := pool.Get()
	if (upstream2 != Upstream{}) {
		t.Fatalf("expected to receive cached connection, got prompted to connect to [%v] instead", upstream2)
	}

	if ce2Addr, upstreamAddr := ce2.GetAddress(), upstream.GetAddress(); ce2Addr != upstreamAddr {
		t.Fatalf("got connection to different upstream [%s] when a connection to [%s] was expected", ce2Addr, upstreamAddr)
	}
}

func TestConnectionPoolAddSlowConnection(t *testing.T) {
	pool := buildPool()
	upstream, upstream1 := &Upstream{Name: "example.com"}, &Upstream{Name: "test.example.com"}
	upstream.SetWeight(1)
	pool.AddUpstream(upstream)
	pool.AddUpstream(upstream1)

	ce, err := pool.NewConnection(*upstream1, func(addr string) (*dns.Conn, error) {
		server, client := net.Pipe()
		server.Close()
		return &dns.Conn{Conn: client}, nil
	})

	if err != nil {
		t.Fatalf("could not make connection with upstream [%v]: %s", upstream, err)
	}

	ce.AddExchange(time.Duration(1) * time.Hour)
	if err := pool.Add(ce); err != nil {
		t.Fatalf("got error trying to add ce [%v] to pool [%v]: %s", ce, pool, err.Error())
	}

	ce2, u := pool.Get()
	if u.Name != upstream.Name {
		t.Fatalf("expected slow connection to have been closed! [%v] [%v]", u, ce2)
	}
}

/** BENCHMARKS **/

func BenchmarkConnectionParallel(b *testing.B) {
	pool := NewConnPool()
	b.RunParallel(func(pb *testing.PB) {
		i := 1
		for pb.Next() {
			upstream := Upstream{
				Port: i,
				Name: "example.com",
			}
			ce, err := pool.NewConnection(upstream, UpstreamTestingDialer(upstream))
			if err != nil {
				b.Fatalf("could not create new connection for upstream %d: %s", i, err)
			} else {
				pool.CloseConnection(ce)
			}
			i++
		}
	})

}

/** This seems to brick the benchmark framework, it keeps retrying until so many
    tests are in motion that the box freezes.  I don't think it's worth the pain
    of maintaining it, so i'm leaving it commented out.
func BenchmarkConnectionSerial(b *testing.B) {
	server, _, err := buildTestResources()
	if err != nil {
		b.Fatalf("could not initialize server [%s]", err)
	}
	pool := server.GetConnectionPool()
	for i := 0; i < b.N; i++ {
		upstream := Upstream{
			Name: "example.com",
			Port: i,
		}
		pool.NewConnection(upstream, UpstreamTestingDialer(upstream))
	}
}
**/<|MERGE_RESOLUTION|>--- conflicted
+++ resolved
@@ -22,14 +22,9 @@
 func TestConnectionPoolSingleEntry(t *testing.T) {
 	pool := buildPool()
 	var upstream Upstream
-<<<<<<< HEAD
-	if x, upstream := pool.Get(); (upstream == Upstream{}) {
+	x, upstream := pool.Get()
+	if (upstream == Upstream{}) {
 		t.Fatalf("could not retrieve upstream to connect to: [%v] [%v]", x, upstream)
-=======
-	x, upstream, err := pool.Get()
-	if (upstream == Upstream{}) {
-		t.Fatalf("could not retrieve upstream to connect to: [%v] [%v] [%s]", x, upstream, err)
->>>>>>> 3ab6b0f1
 	}
 	pool.AddUpstream(&upstream)
 
