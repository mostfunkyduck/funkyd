--- conflicted
+++ resolved
@@ -21,11 +21,11 @@
 
 	RWLock Lock
 
-<<<<<<< HEAD
 	// connection pool
 	connPool ConnPool
-=======
-func (s *MutexServer) newConnection(upstream Upstream) (ce *ConnEntry, err error) {
+}
+
+func (s *MutexServer) newConnection(upstream Upstream) (ce ConnEntry, err error) {
 	// we're supposed to connect to this upstream, no existing connections
 	// (this doesn't block)
 	ce, err = s.connPool.NewConnection(upstream, s.dnsClient.Dial)
@@ -41,10 +41,9 @@
 				"upstream": Logger.Sprintf(DEBUG, "upstream: [%v]", upstream),
 			},
 		})
-		return &ConnEntry{}, fmt.Errorf("could not connect to upstream [%s]: %s", address, err.Error())
+		return &connEntry{}, fmt.Errorf("could not connect to upstream [%s]: %s", address, err.Error())
 	}
 	return
->>>>>>> 3ab6b0f1
 }
 
 func (s *MutexServer) GetConnection() (ce ConnEntry, err error) {
@@ -112,11 +111,7 @@
 		**/
 		ce.AddError()
 		s.connPool.CloseConnection(ce)
-<<<<<<< HEAD
-		return ce, reply, fmt.Errorf("could not complete exchange with upstream: %s", err.Error())
-	}
-	return
-=======
+		address := ce.GetAddress()
 		UpstreamErrorsCounter.WithLabelValues(address).Inc()
 		Logger.Log(LogMessage{
 			Level: DEBUG,
@@ -127,10 +122,9 @@
 			},
 		})
 		// try the next one
-		return &ConnEntry{}, &dns.Msg{}, fmt.Errorf("error looking up domain [%s] on server [%s]", m.Question[0].Name, address)
+		return &connEntry{}, &dns.Msg{}, fmt.Errorf("error looking up domain [%s] on server [%s]", m.Question[0].Name, address)
 	}
 	return ce, reply, nil
->>>>>>> 3ab6b0f1
 }
 
 func (s *MutexServer) RecursiveQuery(domain string, rrtype uint16) (resp Response, address string, err error) {
@@ -365,25 +359,4 @@
 		})
 	}
 	return ret, nil
-}
-
-func (s *MutexServer) newConnection(upstream Upstream) (ce ConnEntry, err error) {
-	// we're supposed to connect to this upstream, no existing connections
-	// (this doesn't block)
-	ce, err = s.connPool.NewConnection(upstream, s.dnsClient.Dial)
-	if err != nil {
-		// leaving this at DEBUG since we're passing the actual error up
-		address := upstream.GetAddress()
-		Logger.Log(NewLogMessage(
-			DEBUG,
-			LogContext{
-				"error":   err.Error(),
-				"what":    "could not make new connection to upstream",
-				"address": address,
-			},
-			func() string { return fmt.Sprintf("upstream:[%v]", upstream) },
-		))
-		return ce, fmt.Errorf("could not connect to upstream (%s): %s", address, err.Error())
-	}
-	return
 }