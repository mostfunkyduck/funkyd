package main

import (
	"github.com/miekg/dns"
	"github.com/stretchr/testify/mock"
	"net"
	"time"
)

<<<<<<< HEAD
type StubResponseWriter struct {
}

func (s *StubResponseWriter) WriteMsg(m *dns.Msg) error {
	return nil
}

=======
type StubConnPool struct {
	mock.Mock
}
func (s *StubConnPool) Get() (ce *ConnEntry, upstream Upstream, err error) {
	server, c := net.Pipe()
	server.Close()
	ce = &ConnEntry{Conn: &dns.Conn{Conn: c}}
	upstream = Upstream{}
	err = nil
	return
}

	// Adds a new connection to the pool
func (s *StubConnPool) Add(ce *ConnEntry) (err error) {
	return nil
}

	// Add a new upstream to the pool
func (s *StubConnPool) AddUpstream(r *Upstream) {

}

func (s *StubConnPool) CloseConnection(ce *ConnEntry) {}

func (s *StubConnPool) Lock(){}

func (s *StubConnPool) Unlock(){}
func (s *StubConnPool) NewConnection(upstream Upstream, dialFunc func(address string) (*dns.Conn, error)) (ce *ConnEntry, err error) {
	server, c := net.Pipe()
	server.Close()
	ce = &ConnEntry{Conn: &dns.Conn{Conn: c}}
	err = nil
	return
}

	// Returns the number of open connections in the pool
func (s *StubConnPool) Size() int {
	return 0
}

>>>>>>> 3ab6b0f1
type StubJanitor struct {
	mock.Mock
}

// No need for the stub to do anything in this case
func (s *StubJanitor) Start(r *RecordCache) {
}

func (s *StubJanitor) Stop() {
}

type StubConn struct {
	mock.Mock
}

func (s *StubConn) Close() error {
	return nil
}

type StubDnsClient struct {
	mock.Mock
}

func (m *StubDnsClient) ExchangeWithConn(s *dns.Msg, conn *dns.Conn) (r *dns.Msg, rtt time.Duration, err error) {
	return &dns.Msg{}, time.Duration(0), nil
}

func (m *StubDnsClient) Dial(address string) (conn *dns.Conn, err error) {
	server, client := net.Pipe()
	server.Close()
	return &dns.Conn{Conn: client}, nil
}

// builds a stub server, connects to a stub client, returns the stuff
// stub server = server with contents stubbed, not a stub of the server
// that's confusing, will fix eventually
func BuildStubServer() (Server, *StubDnsClient, error) {
	testClient := new(StubDnsClient)
	server, err := NewMutexServer(testClient, new(StubConnPool))
	server.(*MutexServer).Cache.StopCleaningCrew()
	if err != nil {
		return server, testClient, err
	}

	server.AddUpstream(
		&Upstream{
			Name: "a.b.c.d.e.f.g",
		},
	)
	server.AddUpstream(
		&Upstream{
			Name: "g.f.e.d.c.b.a",
		},
	)

	return server, testClient, nil
}<|MERGE_RESOLUTION|>--- conflicted
+++ resolved
@@ -7,7 +7,6 @@
 	"time"
 )
 
-<<<<<<< HEAD
 type StubResponseWriter struct {
 }
 
@@ -15,48 +14,46 @@
 	return nil
 }
 
-=======
 type StubConnPool struct {
 	mock.Mock
 }
-func (s *StubConnPool) Get() (ce *ConnEntry, upstream Upstream, err error) {
+
+func (s *StubConnPool) Get() (ce ConnEntry, upstream Upstream) {
 	server, c := net.Pipe()
 	server.Close()
-	ce = &ConnEntry{Conn: &dns.Conn{Conn: c}}
+	ce = &connEntry{Conn: &dns.Conn{Conn: c}}
 	upstream = Upstream{}
+	return
+}
+
+// Adds a new connection to the pool
+func (s *StubConnPool) Add(ce ConnEntry) (err error) {
+	return nil
+}
+
+// Add a new upstream to the pool
+func (s *StubConnPool) AddUpstream(r *Upstream) {
+
+}
+
+func (s *StubConnPool) CloseConnection(ce ConnEntry) {}
+
+func (s *StubConnPool) Lock() {}
+
+func (s *StubConnPool) Unlock() {}
+func (s *StubConnPool) NewConnection(upstream Upstream, dialFunc DialFunc) (ce ConnEntry, err error) {
+	server, c := net.Pipe()
+	server.Close()
+	ce = &connEntry{Conn: &dns.Conn{Conn: c}}
 	err = nil
 	return
 }
 
-	// Adds a new connection to the pool
-func (s *StubConnPool) Add(ce *ConnEntry) (err error) {
-	return nil
-}
-
-	// Add a new upstream to the pool
-func (s *StubConnPool) AddUpstream(r *Upstream) {
-
-}
-
-func (s *StubConnPool) CloseConnection(ce *ConnEntry) {}
-
-func (s *StubConnPool) Lock(){}
-
-func (s *StubConnPool) Unlock(){}
-func (s *StubConnPool) NewConnection(upstream Upstream, dialFunc func(address string) (*dns.Conn, error)) (ce *ConnEntry, err error) {
-	server, c := net.Pipe()
-	server.Close()
-	ce = &ConnEntry{Conn: &dns.Conn{Conn: c}}
-	err = nil
-	return
-}
-
-	// Returns the number of open connections in the pool
+// Returns the number of open connections in the pool
 func (s *StubConnPool) Size() int {
 	return 0
 }
 
->>>>>>> 3ab6b0f1
 type StubJanitor struct {
 	mock.Mock
 }
